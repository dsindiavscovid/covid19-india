import copy
import pandas as pd

from pathlib import Path

from pyathena import connect
from pyathena.pandas_cursor import PandasCursor

from data_fetchers.data_fetcher_base import DataFetcherBase

SCHEMA_NAME = 'wiai-covid-data'


def create_connection(pyathena_rc_path=None):
    """Creates SQL Server connection using AWS Athena credentials

    Args:
        pyathena_rc_path (str): Path to the PyAthena RC file with the AWS Athena variables (default: None)

    Returns:
        Connection Cursor
    """
    if pyathena_rc_path is None:
        pyathena_rc_path = Path(__file__).parent / "../../../pyathena/pyathena.rc"
<<<<<<< HEAD
    SCHEMA_NAME = 'wiai-covid-data'
=======
>>>>>>> a60bc591

    # Open Pyathena RC file and get list of all connection variables in a processable format
    with open(pyathena_rc_path) as f:
        lines = f.readlines()

    lines = [x.strip() for x in lines]
    lines = [x.split('export ')[1] for x in lines]
    lines = [line.replace('=', '="') + '"' if '="' not in line else line for line in lines]
    variables = [line.split('=') for line in lines]

    # Create variables using the processed variable names from the RC file
    AWS_CREDS = {}
    for key, var in variables:
        exec("{} = {}".format(key, var), AWS_CREDS)

    # Create connection
    cursor = connect(aws_access_key_id=AWS_CREDS['AWS_ACCESS_KEY_ID'],
                     aws_secret_access_key=AWS_CREDS['AWS_SECRET_ACCESS_KEY'],
                     s3_staging_dir=AWS_CREDS['AWS_ATHENA_S3_STAGING_DIR'],
                     region_name=AWS_CREDS['AWS_DEFAULT_REGION'],
                     work_group=AWS_CREDS['AWS_ATHENA_WORK_GROUP'],
                     schema_name=SCHEMA_NAME).cursor(PandasCursor)
    return cursor


def get_athena_dataframes(pyathena_rc_path=None):
    """Creates connection to Athena database and returns all the tables there as a dict of Pandas data frames

    Args:
        pyathena_rc_path (str): Path to the PyAthena RC file with the AWS Athena variables (default: None)

    Returns:
        dict: dict where key is str and value is pd.DataFrame
            The data frames :
            covid_case_summary
            demographics_details
            healthcare_capacity
            testing_summary
    """
    if pyathena_rc_path is None:
        pyathena_rc_path = Path(__file__).parent / "../../../pyathena/pyathena.rc"

    # Create connection
    cursor = create_connection(pyathena_rc_path)

    # Run SQL SELECT queries to get all the tables in the database as pandas data frames
    data_frames = {}
    tables_list = cursor.execute('Show tables').as_pandas().to_numpy().reshape(-1, )
    for table in tables_list:
        data_frames[table] = cursor.execute(
            'SELECT * FROM {}'.format(table)).as_pandas()
    
    return data_frames


def get_data_from_db(district):
    """Gets data frame of case counts for one district

    Args:
        district (str): name of district

    Returns:
        pd.DataFrame: data frame of case counts
    """
    data_frames = get_athena_dataframes()
    df_result = copy.copy(data_frames['covid_case_summary'])
    df_result = df_result[df_result['district'] == district.lower()]
    df_result = df_result.dropna(subset=['date'])
    df_result['date'] = pd.to_datetime(df_result['date']).apply(lambda x: x.strftime("%-m/%-d/%y"))

    df_result.drop(['state', 'district', 'ward_name', 'ward_no', 'mild', 'moderate', 'severe', 'critical', 'partition_0'],
                   axis=1, inplace=True)
    df_result.rename({'total': 'confirmed', 'active': 'hospitalized'}, axis='columns', inplace=True)
    df_result = df_result.fillna(0)

    df_result = df_result.rename(columns={'date': 'index'})
    df_result = df_result.set_index('index').transpose().reset_index().rename(columns={'index': "observation"})
    df_result.insert(0, column="region_name", value=district.lower().replace(',', ''))
    df_result.insert(1, column="region_type", value="district")

    return df_result


class OfficialData(DataFetcherBase):

    def get_observations_for_single_region(self, region_type, region_name):
        if region_type != 'district':
            raise NotImplementedError
        return get_data_from_db(region_name)<|MERGE_RESOLUTION|>--- conflicted
+++ resolved
@@ -22,10 +22,8 @@
     """
     if pyathena_rc_path is None:
         pyathena_rc_path = Path(__file__).parent / "../../../pyathena/pyathena.rc"
-<<<<<<< HEAD
+
     SCHEMA_NAME = 'wiai-covid-data'
-=======
->>>>>>> a60bc591
 
     # Open Pyathena RC file and get list of all connection variables in a processable format
     with open(pyathena_rc_path) as f:
